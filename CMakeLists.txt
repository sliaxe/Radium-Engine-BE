project(RadiumEngine)

cmake_minimum_required(VERSION 2.8.11)

#if ((${CMAKE_CXX_COMPILER_ID} STREQUAL "Clang"))
if (APPLE)
    # No openmp on MacosX Clang (TODO, find better compiler identification)
    set(CMAKE_CXX_FLAGS                "-Wall -Wextra  -std=c++1y -msse3 -Wno-sign-compare -Wno-unused-parameter -fno-exceptions ${CMAKE_CXX_FLAGS}")
    set(CMAKE_CXX_FLAGS_DEBUG          "-D_DEBUG -DCORE_DEBUG -g3 -ggdb ${CMAKE_CXX_FLAGS_DEBUG}")
    set(CMAKE_CXX_FLAGS_RELEASE        "-DNDEBUG -O3 -ffast-math -mfpmath=sse")
    set(CMAKE_CXX_FLAGS_RELWITHDEBINFO "-g3 ${CMAKE_CXX_FLAGS_RELEASE}")

    add_definitions( -Wno-deprecated-declarations ) # Do not warn for eigen bind being deprecated
elseif (UNIX)
<<<<<<< HEAD
  set(CMAKE_CXX_FLAGS                "-Wall -Wextra  -pthread -std=c++1y -msse3 -Wno-sign-compare -Wno-unused-parameter -fno-exceptions -fopenmp ${CMAKE_CXX_FLAGS}")
  set(CMAKE_CXX_FLAGS_DEBUG          "-D_DEBUG -DCORE_DEBUG -g3 -ggdb ${CMAKE_CXX_FLAGS_DEBUG}")
  set(CMAKE_CXX_FLAGS_RELEASE        "-DNDEBUG -O3 -ffast-math -mfpmath=sse -ftree-vectorize")
  set(CMAKE_CXX_FLAGS_RELWITHDEBINFO "-g3 ${CMAKE_CXX_FLAGS_RELEASE}")
=======
    if ((${CMAKE_CXX_COMPILER_ID} STREQUAL "Clang"))
        set(OMP_FLAG "-fopenmp=libiomp5")
        set(MATH_FLAG "-mfpmath=sse")
    else()
        set(OMP_FLAG "-fopenmp")
        set(MATH_FLAG "-mfpmath=sse -ffast-math")
    endif()

    set(CMAKE_CXX_FLAGS                "-Wall -Wextra  -pthread -std=c++1y -msse3 -Wno-sign-compare -Wno-unused-parameter -fno-exceptions ${OMP_FLAG} ${CMAKE_CXX_FLAGS}")
    set(CMAKE_CXX_FLAGS_DEBUG          "-D_DEBUG -DCORE_DEBUG -g3 -ggdb ${CMAKE_CXX_FLAGS_DEBUG}")
    set(CMAKE_CXX_FLAGS_RELEASE        "-DNDEBUG -O2 ${MATH_FLAG}")
    set(CMAKE_CXX_FLAGS_RELWITHDEBINFO "-g3 ${CMAKE_CXX_FLAGS_RELEASE}")
>>>>>>> 5719bdf9

  add_definitions( -Wno-deprecated-declarations ) # Do not warn for eigen bind being deprecated
elseif (MSVC)
    # Visual studio flags breakdown
    # /GR- : no rtti ; /Ehs-c- : no exceptions
    # /Od  : disable optimization
    # /Ox :  maximum optimization
    # /GL : enable link time optimization
    # /Zi  : generate debug info
    #remove exceptions from default args
    add_definitions(-D_HAS_EXCEPTIONS=0)
    string (REGEX REPLACE "/EHsc *" "" CMAKE_CXX_FLAGS "${CMAKE_CXX_FLAGS}")
    string (REGEX REPLACE "/GR" ""     CMAKE_CXX_FLAGS "${CMAKE_CXX_FLAGS}")

    set(CMAKE_CXX_FLAGS	               "/arch:AVX2 /GR- /EHs-c- /MP ${CMAKE_CXX_FLAGS}")
    set(CMAKE_CXX_FLAGS_DEBUG		   "/D_DEBUG /DCORE_DEBUG /Od /Zi ${CMAKE_CXX_FLAGS_DEBUG} /MDd")
    set(CMAKE_CXX_FLAGS_RELEASE		   "/DNDEBUG /Ox /fp:fast /GL /MT")
    set(CMAKE_CXX_FLAGS_RELWITHDEBINFO "/Zi ${CMAKE_CXX_FLAGS_RELEASE}")
endif()

# Problem with Qt linking
# FIXME(Charly): Not sure if this should be done on Linux
set(CMAKE_CXX_FLAGS "${CMAKE_CXX_FLAGS} -DQT_COMPILING_QSTRING_COMPAT_CPP")

set( USE_DOUBLE False CACHE BOOL "Use double precision" )
if ("${USE_DOUBLE}" STREQUAL "True")
  set(CMAKE_CXX_FLAGS "${CMAKE_CXX_FLAGS} -DCORE_USE_DOUBLE")
  message("Compile using double precision.")
else()
  message("Compile using single precision.")
endif()

# CMake setups
set(CMAKE_MODULE_PATH ${CMAKE_SOURCE_DIR}/CMakeModules)

# Debug by default !
if ( NOT CMAKE_BUILD_TYPE )
  set( CMAKE_BUILD_TYPE Debug )
endif()

set( VALID_CMAKE_BUILD_TYPES "Debug Release RelWithDebInfo" )
if ( NOT "${VALID_CMAKE_BUILD_TYPES}" MATCHES ${CMAKE_BUILD_TYPE} )
    set( CMAKE_BUILD_TYPE Debug )
endif()

set(CMAKE_RUNTIME_OUTPUT_DIRECTORY ${CMAKE_SOURCE_DIR}/bin)
set(EXECUTABLE_OUTPUT_PATH         ${CMAKE_SOURCE_DIR}/bin)
set(CMAKE_ARCHIVE_OUTPUT_DIRECTORY ${CMAKE_SOURCE_DIR}/lib)
set(CMAKE_LIBRARY_OUTPUT_DIRECTORY ${CMAKE_SOURCE_DIR}/lib)

if ( NOT CMAKE_PREFIX_PATH )
  set( CMAKE_PREFIX_PATH ${CMAKE_SOURCE_DIR} )
endif()


# Win32 stuff
if (MSVC OR MSVC_IDE)
  # Use November CTP 2013 (constexpr and other non implemented stuff in the 2013 version)
    if (MSVC_VERSION LESS 1800)
        message(FATAL_ERROR
                "This project requires C++11 stuff provided only with "
                "Microsoft Visual C++ Compiler Nov 2013 CTP (v120_CTP_Nov2013).")
    endif(MSVC_VERSION LESS 1800)

    if (MSVC_VERSION EQUAL 1800)
        #set(CMAKE_GENERATOR_TOOLSET "CTP_Nov2013" CACHE STRING "Platform Toolset" FORCE)
    endif (MSVC_VERSION EQUAL 1800)

    # Copy libs / targets in the correct directories
    if ("${CMAKE_GENERATOR}" STREQUAL "NMake Makefiles")
        set(PDB_OUTPUT_DIRECTORY ${CMAKE_SOURCE_DIR}/bin)
    else()
        foreach(OUTPUTCONFIG ${CMAKE_CONFIGURATION_TYPES})
            string(TOUPPER ${OUTPUTCONFIG} OUTPUTCONFIG)
            set(CMAKE_RUNTIME_OUTPUT_DIRECTORY_${OUTPUTCONFIG} ${CMAKE_SOURCE_DIR}/bin)
            set(CMAKE_ARCHIVE_OUTPUT_DIRECTORY_${OUTPUTCONFIG} ${CMAKE_SOURCE_DIR}/lib)
            set(CMAKE_LIBRARY_OUTPUT_DIRECTORY_${OUTPUTCONFIG} ${CMAKE_SOURCE_DIR}/lib)
        endforeach(OUTPUTCONFIG ${CMAKE_CONFIGURATION_TYPES})
    endif()
endif(MSVC OR MSVC_IDE)

set(CMAKE_MODULE_PATH ${CMAKE_MODULE_PATH} ${CMAKE_SOURCE_DIR}/cmake)

# EXTERNALS
# TODO Move this in another cmake config file
set(EXTERNAL_DIR ${CMAKE_SOURCE_DIR}/3rdPartyLibraries)

add_subdirectory(3rdPartyLibraries)

# Eigen
set( EIGEN_INC ${EXTERNAL_DIR}/Eigen )

# Assimp
set( ASSIMP_INC ${EXTERNAL_DIR}/Assimp/include )
if( APPLE )
    if ( ${CMAKE_BUILD_TYPE} STREQUAL "Debug" )
        set( ASSIMP_LIB "${CMAKE_SOURCE_DIR}/lib/libassimpd.dylib" )
    else()
        set( ASSIMP_LIB "${CMAKE_SOURCE_DIR}/lib/libassimp.dylib" )
    endif()
elseif ( UNIX )
    if ( ${CMAKE_BUILD_TYPE} STREQUAL "Debug" )
        set( ASSIMP_LIB "${CMAKE_SOURCE_DIR}/lib/libassimpd.so" )
    else()
        set( ASSIMP_LIB "${CMAKE_SOURCE_DIR}/lib/libassimp.so" )
    endif()
elseif( MSVC )
    # in order to prevent DLL hell, each of the DLLs have to be suffixed with the major version and msvc prefix
    if( MSVC70 OR MSVC71 )
        set(MSVC_PREFIX "vc70")
    elseif( MSVC80 )
        set(MSVC_PREFIX "vc80")
    elseif( MSVC90 )
        set(MSVC_PREFIX "vc90")
    elseif( MSVC10 )
        set(MSVC_PREFIX "vc100")
    elseif( MSVC11 )
        set(MSVC_PREFIX "vc110")
    elseif( MSVC12 )
        set(MSVC_PREFIX "vc120")
    else()
        set(MSVC_PREFIX "vc130")
    endif()

    set( ASSIMP_LIB "${CMAKE_SOURCE_DIR}/lib/assimp-${MSVC_PREFIX}-mt.lib" )
endif()

set( CMAKE_DEBUG_POSTFIX "" )
set( OMIT_MAIN_APP False CACHE BOOL "Choose to build or not the main radium application" )

set(LOAD_TEXTURES False CACHE BOOL "Compile Radium enabling texture loading stuff")
if (${LOAD_TEXTURES})
    message(STATUS "Textures will be loaded")
    add_definitions(-DLOAD_TEXTURES)
endif()

add_definitions(-Wall)

add_subdirectory(src)

# FIXME(Charly) Not sure this is really the greatest idea ever
add_subdirectory(Plugins)<|MERGE_RESOLUTION|>--- conflicted
+++ resolved
@@ -12,17 +12,11 @@
 
     add_definitions( -Wno-deprecated-declarations ) # Do not warn for eigen bind being deprecated
 elseif (UNIX)
-<<<<<<< HEAD
-  set(CMAKE_CXX_FLAGS                "-Wall -Wextra  -pthread -std=c++1y -msse3 -Wno-sign-compare -Wno-unused-parameter -fno-exceptions -fopenmp ${CMAKE_CXX_FLAGS}")
-  set(CMAKE_CXX_FLAGS_DEBUG          "-D_DEBUG -DCORE_DEBUG -g3 -ggdb ${CMAKE_CXX_FLAGS_DEBUG}")
-  set(CMAKE_CXX_FLAGS_RELEASE        "-DNDEBUG -O3 -ffast-math -mfpmath=sse -ftree-vectorize")
-  set(CMAKE_CXX_FLAGS_RELWITHDEBINFO "-g3 ${CMAKE_CXX_FLAGS_RELEASE}")
-=======
     if ((${CMAKE_CXX_COMPILER_ID} STREQUAL "Clang"))
         set(OMP_FLAG "-fopenmp=libiomp5")
         set(MATH_FLAG "-mfpmath=sse")
     else()
-        set(OMP_FLAG "-fopenmp")
+        set(OMP_FLAG "-fopenmp -ftree-vectorize")
         set(MATH_FLAG "-mfpmath=sse -ffast-math")
     endif()
 
@@ -30,7 +24,6 @@
     set(CMAKE_CXX_FLAGS_DEBUG          "-D_DEBUG -DCORE_DEBUG -g3 -ggdb ${CMAKE_CXX_FLAGS_DEBUG}")
     set(CMAKE_CXX_FLAGS_RELEASE        "-DNDEBUG -O2 ${MATH_FLAG}")
     set(CMAKE_CXX_FLAGS_RELWITHDEBINFO "-g3 ${CMAKE_CXX_FLAGS_RELEASE}")
->>>>>>> 5719bdf9
 
   add_definitions( -Wno-deprecated-declarations ) # Do not warn for eigen bind being deprecated
 elseif (MSVC)
