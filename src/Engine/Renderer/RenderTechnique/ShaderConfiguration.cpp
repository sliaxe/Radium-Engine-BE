#include <Engine/Renderer/RenderTechnique/ShaderConfiguration.hpp>

/**
 * @todo : make default shader configuration/default shader programm usable
 * outside of the main radium distribution or
 * find a way to ensure that "plain.glsl.*" is always reachable
 * (and change the name of this).
 * @see TranslateGizmo and RotateGizmo that explicitely try to load the shader
 * "Plain" that is main-app dependant!
 *
 * \see issue #194
 */

#if 0
/** The following must define default shader. Perhaps this is not the good place for this and surely, this will need an
 * indepth modification of the shader system to ensure that default program is always correctly managed
 *      - creation/compilation at the first use
 *      - Find a way to notify client that the default shader was provided instead of the requested one
 *      - ...
 */
static const std::string defaultVertexShader(
                                             "struct Transform {\n"
                                             "    mat4 model;\n"
                                             "    mat4 view;\n"
                                             "    mat4 proj;\n"
                                             "    mat4 mvp;\n"
                                             "    mat4 modelView;\n"
                                             "    mat4 worldNormal;\n"
                                             "    mat4 viewNormal;\n"
                                             "};\n"
                                             "layout (location = 0) in vec3 in_position;\n"
                                             "layout (location = 4) in vec3 in_texcoord;\n"
                                             "layout (location = 5) in vec4 in_color;\n"
                                             "\n"
                                             "uniform Transform transform;\n"
                                             "uniform int drawFixedSize;\n"
                                             "\n"
                                             "layout (location = 0) out vec3 out_position;\n"
                                             "layout (location = 1) out vec3 out_texcoord;\n"
                                             "layout (location = 2) out vec3 out_color;\n"
                                             "\n"
                                             "void main()\n"
                                             "{\n"
                                             "    mat4 mvp;\n"
                                             "    if ( drawFixedSize > 0 )\n"
                                             "    {\n"
                                             "        // distance to camera\n"
                                             "        mat4 modelView = transform.view * transform.model;\n"
                                             "        float d = length( modelView[3].xyz );\n"
                                             "        mat3 scale3 = mat3(d);\n"
                                             "        mat4 scale = mat4(scale3);\n"
                                             "        mat4 model = transform.model * scale;\n"
                                             "        mvp = transform.proj * transform.view * model;\n"
                                             "    }\n"
                                             "    else\n"
                                             "    {\n"
                                             "        mvp = transform.proj * transform.view * transform.model;\n"
                                             "    }\n"
                                             "\n"
                                             "    gl_Position = mvp * vec4(in_position.xyz, 1.0);\n"
                                             "    out_color = in_color.xyz;\n"
                                             "    out_texcoord = in_texcoord;\n"
                                             "\n"
                                             "    vec4 pos = transform.model * vec4(in_position, 1.0);\n"
                                             "    pos /= pos.w;\n"
                                             "    out_position = vec3(pos);\n"
                                             "}\n"
                                             );
static const std::string defaultFragmentShader(
                                               "struct Material\n"
                                               "{\n"
                                               "    vec4 kd;\n"
                                               "    vec4 ks;    \n"
                                               "\n"
                                               "    float ns;\n"
                                               "    float alpha;\n"
                                               "\n"
                                               "    Textures tex;\n"
                                               "};\n"
                                               "struct Attenuation\n"
                                               "{\n"
                                               "    float constant;\n"
                                               "    float linear;\n"
                                               "    float quadratic;\n"
                                               "};\n"
                                               "\n"
                                               "struct DirectionalLight\n"
                                               "{\n"
                                               "    vec3 direction;\n"
                                               "};\n"
                                               "\n"
                                               "struct PointLight\n"
                                               "{\n"
                                               "    vec3 position;\n"
                                               "    Attenuation attenuation;\n"
                                               "};\n"
                                               "\n"
                                               "struct SpotLight\n"
                                               "{\n"
                                               "    vec3 position;\n"
                                               "    vec3 direction;\n"
                                               "\n"
                                               "    Attenuation attenuation;\n"
                                               "\n"
                                               "    float innerAngle;\n"
                                               "    float outerAngle;\n"
                                               "};\n"
                                               "\n"
                                               "struct Light\n"
                                               "{\n"
                                               "    int type;\n"
                                               "    vec4 color;\n"
                                               "\n"
                                               "    DirectionalLight directional;\n"
                                               "    PointLight point;\n"
                                               "    SpotLight spot;\n"
                                               "};\n"
                                               "uniform Material material;\n"
                                               "uniform Light light;\n"
                                               "\n"
                                               "layout (location = 0) in vec3 in_position;\n"
                                               "layout (location = 1) in vec3 in_texcoord;\n"
                                               "layout (location = 2) in vec3 in_color;\n"
                                               "\n"
                                               "out vec4 out_color;\n"
                                               "\n"
                                               "void main()\n"
                                               "{\n"
                                               "    if (material.tex.hasAlpha == 1 && texture(material.tex.alpha, in_texcoord.st).r < 0.1)\n"
                                               "    {\n"
                                               "        discard;\n"
                                               "    }\n"
                                               "    \n"
                                               "    if ( material.tex.hasKd == 1 )\n"
                                               "    {\n"
                                               "        out_color = vec4(texture(material.tex.kd, in_texcoord.st).rgb, 1);\n"
                                               "    }\n"
                                               "    else\n"
                                               "    {\n"
                                               "        out_color = vec4(in_color.rgb, 1.0);\n"
                                               "    }\n"
                                               "}\n"
                                               );

#else
static const std::string defaultVertexShader( "Shaders/Default.vert.glsl" );
static const std::string defaultFragmentShader( "Shaders/Default.frag.glsl" );
#endif

namespace Ra {
namespace Engine {

ShaderConfiguration ShaderConfiguration::m_defaultShaderConfig( "DefaultShader",
                                                                defaultVertexShader,
                                                                defaultFragmentShader );

ShaderConfiguration::ShaderConfiguration( const std::string& name ) : m_name( name ) {}

ShaderConfiguration::ShaderConfiguration( const std::string& name, const std::string& vertexShader,
                                          const std::string& fragmentShader ) :
    m_name( name ) {
    m_shaders[ShaderType_VERTEX] = vertexShader;
    m_shaders[ShaderType_FRAGMENT] = fragmentShader;
}

void ShaderConfiguration::addShader( ShaderType type, const std::string& name ) {
    m_shaders[type] = name;
}

void ShaderConfiguration::addProperty( const std::string& prop ) {
    m_properties.insert( prop );
}

void ShaderConfiguration::addProperties( const std::list<std::string>& props ) {
    for ( const auto& prop : props )
    {
<<<<<<< HEAD
        m_properties.insert( prop );
    }
}

void ShaderConfiguration::removeProperty( const std::string& prop ) {
    m_properties.erase( prop );
}

bool ShaderConfiguration::isComplete() const {
    return ( ( m_shaders[ShaderType_VERTEX] != "" ) && ( m_shaders[ShaderType_FRAGMENT] != "" ) ) ||
           m_shaders[ShaderType_COMPUTE] != "";
}

bool ShaderConfiguration::operator<( const ShaderConfiguration& o ) const {
    bool res;

    for ( size_t i = 0; i < ShaderType_COUNT; ++i )
    {
        if ( m_shaders[i] != o.m_shaders[i] )
        {
            return m_shaders[i] < o.m_shaders[i];
=======
        
        ShaderConfiguration ShaderConfiguration::m_defaultShaderConfig("DefaultShader", defaultVertexShader, defaultFragmentShader);
        
        ShaderConfiguration::ShaderConfiguration(const std::string& name)
        : m_name(name), m_version("#version 410")
        {
        }
        
        ShaderConfiguration::ShaderConfiguration(const std::string& name, const std::string& vertexShader, const std::string& fragmentShader)
        : m_name(name), m_version("#version 410")
        {
            m_shaders[ShaderType_VERTEX] = vertexShader;
            m_shaders[ShaderType_FRAGMENT] = fragmentShader;
        }
        
        void ShaderConfiguration::addShader(ShaderType type, const std::string& name)
        {
            m_shaders[type] = name;
        }
        
        void ShaderConfiguration::addProperty(const std::string& prop )
        {
            m_properties.insert( "#define " + prop );
        }
        
        void ShaderConfiguration::addProperties( const std::list<std::string>& props )
        {
            for ( const auto& prop : props )
            {
                m_properties.insert( "#define " + prop );
            }
        }
        
        void ShaderConfiguration::removeProperty( const std::string& prop )
        {
            m_properties.erase( "#define " + prop );
        }

        void ShaderConfiguration::addInclude(const std::string& incl, ShaderType type )
        {
            m_includes.emplace_back( "#include " + incl, type );
        }

        void ShaderConfiguration::addIncludes(const std::list<std::string>& incls, ShaderType type )
        {
            for ( const auto& incl : incls )
            {
                m_includes.emplace_back( "#include " + incl, type );
            }
        }

        void ShaderConfiguration::removeInclude(const std::string& incl, ShaderType type)
        {
            // TODO (Hugo)
            //m_properties.erase( "#include " + prop );
>>>>>>> 9a5d1c59
        }
    }

    if ( m_properties.size() == o.m_properties.size() )
    {
        if ( m_properties.size() == 0 )
        {
            res = false;
        } else
        {
<<<<<<< HEAD
            auto lit = m_properties.begin();
            auto rit = o.m_properties.begin();

            for ( ; ( lit != m_properties.end() ) && ( *lit == *rit ); ++lit, ++rit )
                ;

            if ( lit == m_properties.end() )
=======
            bool res = false;
            
            for (size_t i = 0; i < ShaderType_COUNT; ++i)
            {
                if (m_shaders[i] != o.m_shaders[i])
                {
                    return m_shaders[i] < o.m_shaders[i];
                }
            }
            
            if ( m_properties.size() == o.m_properties.size() )
            {   
                if ( m_properties.size() == 0 )
                {
                    if ( m_includes.size() == o.m_includes.size() )
                    {
                        if ( m_includes.size() == 0 )
                        {
                            res = false;
                        }
                        else
                        {
                            auto lit = m_includes.begin();
                            auto rit = o.m_includes.begin();

                            for ( ; ( lit != m_includes.end() ) && ( *lit == *rit ); ++lit, ++rit );

                            if ( lit == m_includes.end() )
                            {
                                res = false;
                            }
                            else
                            {
                                res = *lit < *rit;
                            }
                        }
                    }
                }
                else
                {
                    auto lit = m_properties.begin();
                    auto rit = o.m_properties.begin();
                    
                    for ( ; ( lit != m_properties.end() ) && ( *lit == *rit ); ++lit, ++rit );
                    
                    if ( lit == m_properties.end() )
                    {
                        res = false;
                    }
                    else
                    {
                        res = *lit < *rit;
                    }
                }
            }
            else
>>>>>>> 9a5d1c59
            {
                res = false;
            } else
            { res = *lit < *rit; }
        }
<<<<<<< HEAD
    } else
    { res = m_properties.size() < o.m_properties.size(); }

    return res;
}

std::set<std::string> ShaderConfiguration::getProperties() const {
    return m_properties;
}

} // namespace Engine
=======

        const std::vector< std::pair<std::string, ShaderType> >& ShaderConfiguration::getIncludes() const
        {
            return m_includes;
        }
        
    }
>>>>>>> 9a5d1c59
} // namespace Ra<|MERGE_RESOLUTION|>--- conflicted
+++ resolved
@@ -149,110 +149,67 @@
 
 namespace Ra {
 namespace Engine {
-
+        
 ShaderConfiguration ShaderConfiguration::m_defaultShaderConfig( "DefaultShader",
                                                                 defaultVertexShader,
-                                                                defaultFragmentShader );
-
-ShaderConfiguration::ShaderConfiguration( const std::string& name ) : m_name( name ) {}
-
-ShaderConfiguration::ShaderConfiguration( const std::string& name, const std::string& vertexShader,
-                                          const std::string& fragmentShader ) :
-    m_name( name ) {
+                                                                defaultFragmentShader);
+        
+ShaderConfiguration::ShaderConfiguration(const std::string& name)
+: m_name(name), m_version("#version 410") {}
+
+ShaderConfiguration::ShaderConfiguration(const std::string& name, const std::string& vertexShader, const std::string& fragmentShader)
+: m_name(name), m_version("#version 410") {
     m_shaders[ShaderType_VERTEX] = vertexShader;
     m_shaders[ShaderType_FRAGMENT] = fragmentShader;
 }
 
-void ShaderConfiguration::addShader( ShaderType type, const std::string& name ) {
+void ShaderConfiguration::addShader(ShaderType type, const std::string& name) {
     m_shaders[type] = name;
 }
 
-void ShaderConfiguration::addProperty( const std::string& prop ) {
-    m_properties.insert( prop );
+void ShaderConfiguration::addProperty(const std::string& prop ) {
+    m_properties.insert( "#define " + prop );
 }
 
 void ShaderConfiguration::addProperties( const std::list<std::string>& props ) {
     for ( const auto& prop : props )
     {
-<<<<<<< HEAD
-        m_properties.insert( prop );
+        m_properties.insert( "#define " + prop );
     }
 }
 
 void ShaderConfiguration::removeProperty( const std::string& prop ) {
-    m_properties.erase( prop );
+    m_properties.erase( "#define " + prop );
+}
+
+void ShaderConfiguration::addInclude(const std::string& incl, ShaderType type ) {
+    m_includes.emplace_back( "#include " + incl, type );
+}
+
+void ShaderConfiguration::addIncludes(const std::list<std::string>& incls, ShaderType type ) {
+    for ( const auto& incl : incls )
+    {
+        m_includes.emplace_back( "#include " + incl, type );
+    }
+}
+
+void ShaderConfiguration::removeInclude(const std::string& incl, ShaderType type) {
+    // TODO (Hugo)
+    //m_properties.erase( "#include " + prop );
 }
 
 bool ShaderConfiguration::isComplete() const {
-    return ( ( m_shaders[ShaderType_VERTEX] != "" ) && ( m_shaders[ShaderType_FRAGMENT] != "" ) ) ||
-           m_shaders[ShaderType_COMPUTE] != "";
-}
-
-bool ShaderConfiguration::operator<( const ShaderConfiguration& o ) const {
-    bool res;
-
-    for ( size_t i = 0; i < ShaderType_COUNT; ++i )
-    {
-        if ( m_shaders[i] != o.m_shaders[i] )
+    return ((m_shaders[ShaderType_VERTEX] != "") && (m_shaders[ShaderType_FRAGMENT] != "")) || m_shaders[ShaderType_COMPUTE] != "";
+}
+
+bool ShaderConfiguration::operator< (const ShaderConfiguration& o) const {
+    bool res = false;
+
+    for (size_t i = 0; i < ShaderType_COUNT; ++i)
+    {
+        if (m_shaders[i] != o.m_shaders[i])
         {
             return m_shaders[i] < o.m_shaders[i];
-=======
-        
-        ShaderConfiguration ShaderConfiguration::m_defaultShaderConfig("DefaultShader", defaultVertexShader, defaultFragmentShader);
-        
-        ShaderConfiguration::ShaderConfiguration(const std::string& name)
-        : m_name(name), m_version("#version 410")
-        {
-        }
-        
-        ShaderConfiguration::ShaderConfiguration(const std::string& name, const std::string& vertexShader, const std::string& fragmentShader)
-        : m_name(name), m_version("#version 410")
-        {
-            m_shaders[ShaderType_VERTEX] = vertexShader;
-            m_shaders[ShaderType_FRAGMENT] = fragmentShader;
-        }
-        
-        void ShaderConfiguration::addShader(ShaderType type, const std::string& name)
-        {
-            m_shaders[type] = name;
-        }
-        
-        void ShaderConfiguration::addProperty(const std::string& prop )
-        {
-            m_properties.insert( "#define " + prop );
-        }
-        
-        void ShaderConfiguration::addProperties( const std::list<std::string>& props )
-        {
-            for ( const auto& prop : props )
-            {
-                m_properties.insert( "#define " + prop );
-            }
-        }
-        
-        void ShaderConfiguration::removeProperty( const std::string& prop )
-        {
-            m_properties.erase( "#define " + prop );
-        }
-
-        void ShaderConfiguration::addInclude(const std::string& incl, ShaderType type )
-        {
-            m_includes.emplace_back( "#include " + incl, type );
-        }
-
-        void ShaderConfiguration::addIncludes(const std::list<std::string>& incls, ShaderType type )
-        {
-            for ( const auto& incl : incls )
-            {
-                m_includes.emplace_back( "#include " + incl, type );
-            }
-        }
-
-        void ShaderConfiguration::removeInclude(const std::string& incl, ShaderType type)
-        {
-            // TODO (Hugo)
-            //m_properties.erase( "#include " + prop );
->>>>>>> 9a5d1c59
         }
     }
 
@@ -260,64 +217,20 @@
     {
         if ( m_properties.size() == 0 )
         {
-            res = false;
-        } else
-        {
-<<<<<<< HEAD
-            auto lit = m_properties.begin();
-            auto rit = o.m_properties.begin();
-
-            for ( ; ( lit != m_properties.end() ) && ( *lit == *rit ); ++lit, ++rit )
-                ;
-
-            if ( lit == m_properties.end() )
-=======
-            bool res = false;
-            
-            for (size_t i = 0; i < ShaderType_COUNT; ++i)
+            if ( m_includes.size() == o.m_includes.size() )
             {
-                if (m_shaders[i] != o.m_shaders[i])
+                if ( m_includes.size() == 0 )
                 {
-                    return m_shaders[i] < o.m_shaders[i];
-                }
-            }
-            
-            if ( m_properties.size() == o.m_properties.size() )
-            {   
-                if ( m_properties.size() == 0 )
-                {
-                    if ( m_includes.size() == o.m_includes.size() )
-                    {
-                        if ( m_includes.size() == 0 )
-                        {
-                            res = false;
-                        }
-                        else
-                        {
-                            auto lit = m_includes.begin();
-                            auto rit = o.m_includes.begin();
-
-                            for ( ; ( lit != m_includes.end() ) && ( *lit == *rit ); ++lit, ++rit );
-
-                            if ( lit == m_includes.end() )
-                            {
-                                res = false;
-                            }
-                            else
-                            {
-                                res = *lit < *rit;
-                            }
-                        }
-                    }
+                    res = false;
                 }
                 else
                 {
-                    auto lit = m_properties.begin();
-                    auto rit = o.m_properties.begin();
-                    
-                    for ( ; ( lit != m_properties.end() ) && ( *lit == *rit ); ++lit, ++rit );
-                    
-                    if ( lit == m_properties.end() )
+                    auto lit = m_includes.begin();
+                    auto rit = o.m_includes.begin();
+
+                    for ( ; ( lit != m_includes.end() ) && ( *lit == *rit ); ++lit, ++rit );
+
+                    if ( lit == m_includes.end() )
                     {
                         res = false;
                     }
@@ -327,16 +240,29 @@
                     }
                 }
             }
-            else
->>>>>>> 9a5d1c59
+        }
+        else
+        {
+            auto lit = m_properties.begin();
+            auto rit = o.m_properties.begin();
+
+            for ( ; ( lit != m_properties.end() ) && ( *lit == *rit ); ++lit, ++rit );
+
+            if ( lit == m_properties.end() )
             {
                 res = false;
-            } else
-            { res = *lit < *rit; }
+            }
+            else
+            {
+                res = *lit < *rit;
+            }
         }
-<<<<<<< HEAD
-    } else
-    { res = m_properties.size() < o.m_properties.size(); }
+    }
+    else
+    {
+        res = m_properties.size() < o.m_properties.size();
+    }
+
 
     return res;
 }
@@ -345,14 +271,9 @@
     return m_properties;
 }
 
+const std::vector< std::pair<std::string, ShaderType> >& ShaderConfiguration::getIncludes() const {
+    return m_includes;
+}
+
 } // namespace Engine
-=======
-
-        const std::vector< std::pair<std::string, ShaderType> >& ShaderConfiguration::getIncludes() const
-        {
-            return m_includes;
-        }
-        
-    }
->>>>>>> 9a5d1c59
 } // namespace Ra