--- conflicted
+++ resolved
@@ -1,37 +1,23 @@
-#include <Engine/Renderer/Light/DirLight.hpp>
-
-#include <Engine/Renderer/RenderTechnique/RenderParameters.hpp>
-
-namespace Ra {
-
-<<<<<<< HEAD
-Engine::DirectionalLight::DirectionalLight() :
-    Light( Light::DIRECTIONAL ),
-    m_direction( 0, -1, 0 ) {}
-=======
-    Engine::DirectionalLight::DirectionalLight( const std::string& name )
-        : Light( Light::DIRECTIONAL, name )
-        , m_direction( 0, -1, 0 )
-    {
-    }
->>>>>>> 9a5d1c59
-
-Engine::DirectionalLight::~DirectionalLight() {}
-
-void Engine::DirectionalLight::getRenderParameters( RenderParameters& params ) {
-    Light::getRenderParameters( params );
-
-    params.addParameter( "light.directional.direction", m_direction );
-}
-
-<<<<<<< HEAD
-} // namespace Ra
-
-=======
-    std::string Engine::DirectionalLight::getShaderInclude() const {
-        return "Directional";
-    }
-
-}
-
->>>>>>> 9a5d1c59
+#include <Engine/Renderer/Light/DirLight.hpp>
+
+#include <Engine/Renderer/RenderTechnique/RenderParameters.hpp>
+
+namespace Ra {
+
+Engine::DirectionalLight::DirectionalLight( const std::string& name )
+    : Light( Light::DIRECTIONAL, name )
+    , m_direction( 0, -1, 0 ) {}
+
+Engine::DirectionalLight::~DirectionalLight() {}
+
+void Engine::DirectionalLight::getRenderParameters( RenderParameters& params ) {
+    Light::getRenderParameters( params );
+
+    params.addParameter( "light.directional.direction", m_direction );
+}
+
+    std::string Engine::DirectionalLight::getShaderInclude() const {
+        return "Directional";
+    }
+
+} // namespace Ra