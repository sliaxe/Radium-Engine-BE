#ifndef RADIUMENGINE_DIRLIGHT_HPP
#define RADIUMENGINE_DIRLIGHT_HPP

#include <Engine/RaEngine.hpp>
#include <Engine/Renderer/Light/Light.hpp>

namespace Ra {
namespace Engine {

class RA_ENGINE_API DirectionalLight final : public Light {
  public:
    RA_CORE_ALIGNED_NEW

<<<<<<< HEAD
    DirectionalLight();
    ~DirectionalLight();
=======
            DirectionalLight( const std::string& name = "dirlight" );
            virtual ~DirectionalLight();
>>>>>>> 9a5d1c59

    void getRenderParameters( RenderParameters& params ) override;

    void setDirection( const Core::Vector3& pos ) override;
    inline const Core::Vector3& getDirection() const;

<<<<<<< HEAD
  private:
    Core::Vector3 m_direction;
};
=======
            std::string getShaderInclude() const;

        private:
            Core::Vector3 m_direction;
        };
>>>>>>> 9a5d1c59

} // namespace Engine
} // namespace Ra

#include <Engine/Renderer/Light/DirLight.inl>

#endif // RADIUMENGINE_POINTLIGHT_HPP
<|MERGE_RESOLUTION|>--- conflicted
+++ resolved
@@ -1,44 +1,34 @@
-#ifndef RADIUMENGINE_DIRLIGHT_HPP
-#define RADIUMENGINE_DIRLIGHT_HPP
-
-#include <Engine/RaEngine.hpp>
-#include <Engine/Renderer/Light/Light.hpp>
-
-namespace Ra {
-namespace Engine {
-
-class RA_ENGINE_API DirectionalLight final : public Light {
-  public:
-    RA_CORE_ALIGNED_NEW
-
-<<<<<<< HEAD
-    DirectionalLight();
-    ~DirectionalLight();
-=======
-            DirectionalLight( const std::string& name = "dirlight" );
-            virtual ~DirectionalLight();
->>>>>>> 9a5d1c59
-
-    void getRenderParameters( RenderParameters& params ) override;
-
-    void setDirection( const Core::Vector3& pos ) override;
-    inline const Core::Vector3& getDirection() const;
-
-<<<<<<< HEAD
-  private:
-    Core::Vector3 m_direction;
-};
-=======
-            std::string getShaderInclude() const;
-
-        private:
-            Core::Vector3 m_direction;
-        };
->>>>>>> 9a5d1c59
-
-} // namespace Engine
-} // namespace Ra
-
-#include <Engine/Renderer/Light/DirLight.inl>
-
-#endif // RADIUMENGINE_POINTLIGHT_HPP
+#ifndef RADIUMENGINE_DIRLIGHT_HPP
+#define RADIUMENGINE_DIRLIGHT_HPP
+
+#include <Engine/RaEngine.hpp>
+#include <Engine/Renderer/Light/Light.hpp>
+
+namespace Ra {
+namespace Engine {
+
+class RA_ENGINE_API DirectionalLight final : public Light {
+  public:
+    RA_CORE_ALIGNED_NEW
+
+   DirectionalLight( const std::string& name = "dirlight" );
+   ~DirectionalLight();
+
+    void getRenderParameters( RenderParameters& params ) override;
+
+    void setDirection( const Core::Vector3& pos ) override;
+    inline const Core::Vector3& getDirection() const;
+
+    std::string getShaderInclude() const;
+
+  private:
+    Core::Vector3 m_direction;
+};
+
+
+} // namespace Engine
+} // namespace Ra
+
+#include <Engine/Renderer/Light/DirLight.inl>
+
+#endif // RADIUMENGINE_POINTLIGHT_HPP