--- conflicted
+++ resolved
@@ -1,61 +1,33 @@
-#include <Engine/Renderer/Light/Light.hpp>
-
-#include <Engine/RadiumEngine.hpp>
-#include <Engine/Managers/EntityManager/EntityManager.hpp>
-#include <Engine/Renderer/RenderTechnique/RenderParameters.hpp>
-
-<<<<<<< HEAD
-namespace Ra {
-
-Engine::Light::Light( const LightType& type ) :
-    m_color( 1.0, 1.0, 1.0, 1.0 ),
-    m_type( type )
-
-{}
-
-Engine::Light::~Light() {}
-
-void Engine::Light::getRenderParameters( RenderParameters& params ) {
-    params.addParameter( "light.color", m_color );
-    params.addParameter( "light.type", m_type );
-}
-
-} // namespace Ra
-
-=======
-namespace Ra
-{
-    namespace Engine
-    {
-
-        Light::Light( const LightType& type, const std::string& name )
-            : Component( name )
-            , m_color( 1.0, 1.0, 1.0, 1.0 )
-            , m_type( type )
-        {
-        }
-
-        Light::~Light()
-        {
-        }
-
-        void Light::getRenderParameters( RenderParameters& params )
-        {
-            params.addParameter( "light.color", m_color );
-            params.addParameter( "light.type", m_type );
-        }
-
-        void Light::initialize()
-        {
-            // Nothing to do.
-        }
-
-        std::string Light::getShaderInclude() const
-        {
-            return "";
-        }
-
-    }
-}
-
->>>>>>> 9a5d1c59
+#include <Engine/Renderer/Light/Light.hpp>
+
+#include <Engine/Renderer/RenderTechnique/RenderParameters.hpp>
+#include <Engine/RadiumEngine.hpp>
+#include <Engine/Managers/EntityManager/EntityManager.hpp>
+
+namespace Ra {
+    namespace Engine {
+
+Light::Light( const LightType& type, const std::string& name )
+    : Component( name )
+    , m_color( 1.0, 1.0, 1.0, 1.0 )
+    , m_type( type )
+{}
+
+Light::~Light() {}
+
+void Light::getRenderParameters( RenderParameters& params ) {
+    params.addParameter( "light.color", m_color );
+    params.addParameter( "light.type", m_type );
+}
+
+void Light::initialize() {
+    // Nothing to do.
+}
+
+std::string Light::getShaderInclude() const {
+    return "";
+}
+
+} // namespace Engine
+} // namespace Ra
+