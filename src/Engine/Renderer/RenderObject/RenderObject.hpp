--- conflicted
+++ resolved
@@ -1,299 +1,155 @@
-#ifndef RADIUMENGINE_RENDEROBJECT_HPP
-#define RADIUMENGINE_RENDEROBJECT_HPP
-
-#include <Engine/RaEngine.hpp>
-
-#include <memory>
-#include <mutex>
-#include <string>
-
-#include <Core/Index/IndexedObject.hpp>
-#include <Core/Math/LinearAlgebra.hpp>
-
-#include <Engine/Renderer/RenderObject/RenderObjectTypes.hpp>
-#include <Engine/Renderer/RenderTechnique/RenderTechnique.hpp>
-
-<<<<<<< HEAD
-namespace Ra {
-namespace Engine {
-class Component;
-class Mesh;
-class Material;
-class RenderParameters;
-struct RenderData;
-} // namespace Engine
-} // namespace Ra
-
-namespace Ra {
-namespace Engine {
-
-// FIXME(Charly): Does this need a bit of cleanup ?
-class RA_ENGINE_API RenderObject final : public Core::IndexedObject {
-  public:
-    RA_CORE_ALIGNED_NEW
-
-    /// A -1 (or any other negative value) lifetime is considered infinite,
-    /// 0 is an "invalid value" (would mean the render object has to die immediatly),
-    /// hence it's considered as infinite,
-    /// any other positive value will be taken into account.
-    RenderObject( const std::string& name, Component* comp, const RenderObjectType& type,
-                  int lifetime = -1 );
-    ~RenderObject();
-
-    /// Sort of factory method to easily create a render object.
-    /// Use case example :
-    ///     std::string name = "MyRO";
-    ///     Component* comp;    // Retrieve the component the way you want.
-    ///                         // Since this method will often be used in a component,
-    ///                         // just use this pointer.
-    ///     RenderObjectType type = RenderObjectType::Fancy; // For example
-    ///     // Retrieve an already created configuration, or create one (see ShaderConfiguration
-    ///     docs). ShaderConfiguration config =
-    ///     ShaderConfigurationFactory::getConfiguration("MyConfig"); Material* mat = new Material;
-    ///     // Then configure your material...
-    ///     // createRenderObject can finally be called.
-    ///     RenderObject* ro = createRenderObject(name, component, type, config, material);
-    /// TODO : update the above documentation to match the new profile and use case ...
-    /*
-     static RenderObject* createRenderObject( const std::string& name, Component* comp,
-     const RenderObjectType& type, const std::shared_ptr<Mesh>& mesh,
-     const ShaderConfiguration& shaderConfig =
-     ShaderConfigurationFactory::getConfiguration("BlinnPhong"), const std::shared_ptr<Material>&
-     material = nullptr );
-     */
-    static RenderObject* createRenderObject(
-        const std::string& name, Component* comp, const RenderObjectType& type,
-        const std::shared_ptr<Mesh>& mesh,
-        const RenderTechnique& techniqueConfig = RenderTechnique::createDefaultRenderTechnique(),
-        const std::shared_ptr<Material>& material = nullptr );
-
-    // FIXME(Charly): Remove this
-    void updateGL();
-
-    //
-    // Getters and setters.
-    //
-    const std::string& getName() const;
-    const Component* getComponent() const;
-    Component* getComponent();
-
-    const RenderObjectType& getType() const;
-    void setType( const RenderObjectType& t );
-
-    void setVisible( bool visible );
-    void toggleVisible();
-    bool isVisible() const;
-
-    void setPickable( bool pickable );
-    void togglePickable();
-    bool isPickable() const;
-
-    void setXRay( bool xray );
-    void toggleXRay();
-    bool isXRay() const;
-
-    void setTransparent( bool transparent );
-    void toggleTransparent();
-    bool isTransparent() const;
-
-    bool isDirty() const;
-
-    void setRenderTechnique( const std::shared_ptr<RenderTechnique>& technique );
-    std::shared_ptr<const RenderTechnique> getRenderTechnique() const;
-    std::shared_ptr<RenderTechnique> getRenderTechnique();
-
-    void setMesh( const std::shared_ptr<Mesh>& mesh );
-    std::shared_ptr<const Mesh> getMesh() const;
-    const std::shared_ptr<Mesh>& getMesh();
-
-    Core::Transform getTransform() const;
-    Core::Matrix4 getTransformAsMatrix() const;
-
-    Core::Aabb getAabb() const;
-    Core::Aabb getMeshAabb() const;
-
-    void setLocalTransform( const Core::Transform& transform );
-    void setLocalTransform( const Core::Matrix4& transform );
-    const Core::Transform& getLocalTransform() const;
-    const Core::Matrix4& getLocalTransformAsMatrix() const;
-
-    /// Basically just decreases lifetime counter.
-    /// If it goes to zero, then render object notifies the manager that it needs to be deleted.
-    /// Does nothing if lifetime is set to -1
-    void hasBeenRenderedOnce();
-    void hasExpired();
-
-    virtual void render( const RenderParameters& lightParams, const RenderData& rdata,
-                         RenderTechnique::PassName passname = RenderTechnique::LIGHTING_OPAQUE );
-
-  private:
-    Core::Transform m_localTransform;
-
-    Component* m_component;
-    std::string m_name;
-
-    RenderObjectType m_type;
-    std::shared_ptr<RenderTechnique> m_renderTechnique;
-    std::shared_ptr<Mesh> m_mesh;
-
-    mutable std::mutex m_updateMutex;
-
-    int m_lifetime;
-
-    bool m_visible;
-    bool m_pickable;
-    bool m_xray;
-    bool m_transparent;
-    bool m_dirty;
-    bool m_hasLifetime;
-};
-
-} // namespace Engine
-=======
-namespace Ra
-{
-    namespace Engine
-    {
-        class Light;
-        class Component;
-        class Mesh;
-        class RenderQueue;
-        class Material;
-        class RenderParameters;
-        class ShaderProgram;
-    }
-}
-
-namespace Ra
-{
-    namespace Engine
-    {
-        
-        struct RenderData;
-        
-        // FIXME(Charly): Does this need a bit of cleanup ?
-        class RA_ENGINE_API RenderObject : public Core::IndexedObject
-        {
-        public:
-            RA_CORE_ALIGNED_NEW
-            
-            /// A -1 (or any other negative value) lifetime is considered infinite,
-            /// 0 is an "invalid value" (would mean the render object has to die immediatly),
-            /// hence it's considered as infinite,
-            /// any other positive value will be taken into account.
-            RenderObject( const std::string& name, Component* comp,
-                         const RenderObjectType& type, int lifetime = -1 );
-            ~RenderObject();
-            
-            /// Sort of factory method to easily create a render object.
-            /// Use case example :
-            ///     std::string name = "MyRO";
-            ///     Component* comp;    // Retrieve the component the way you want.
-            ///                         // Since this method will often be used in a component,
-            ///                         // just use this pointer.
-            ///     RenderObjectType type = RenderObjectType::Fancy; // For example
-            ///     // Retrieve an already created configuration, or create one (see ShaderConfiguration docs).
-            ///     ShaderConfiguration config = ShaderConfigurationFactory::getConfiguration("MyConfig");
-            ///     Material* mat = new Material; // Then configure your material...
-            ///     // createRenderObject can finally be called.
-            ///     RenderObject* ro = createRenderObject(name, component, type, config, material);
-            /// TODO : update the above documentation to match the new profile and use case ...
-            /*
-             static RenderObject* createRenderObject( const std::string& name, Component* comp,
-             const RenderObjectType& type, const std::shared_ptr<Mesh>& mesh,
-             const ShaderConfiguration& shaderConfig = ShaderConfigurationFactory::getConfiguration("BlinnPhong"),
-             const std::shared_ptr<Material>& material = nullptr );
-             */
-            static RenderObject* createRenderObject( const std::string& name, Component* comp,
-                                                    const RenderObjectType& type,
-                                                    const std::shared_ptr<Mesh>& mesh,
-                                                    const RenderTechnique& techniqueConfig = RenderTechnique::createDefaultRenderTechnique(),
-                                                    const std::shared_ptr<Material>& material = nullptr );
-            
-            
-            // FIXME(Charly): Remove this
-            void updateGL();
-
-            //
-            // Getters and setters.
-            //
-            const std::string& getName() const;
-            const Component* getComponent() const;
-                  Component* getComponent();
-
-            const RenderObjectType& getType() const;
-            void setType( const RenderObjectType& t);
-
-            void setVisible( bool visible );
-            void toggleVisible();
-            bool isVisible() const;
-
-            void setPickable( bool pickable );
-            void togglePickable();
-            bool isPickable() const;
-
-            void setXRay( bool xray );
-            void toggleXRay();
-            bool isXRay() const;
-
-            void setTransparent( bool transparent );
-            void toggleTransparent();
-            bool isTransparent() const;
-
-            bool isDirty() const;
-
-            void setRenderTechnique( const std::shared_ptr<RenderTechnique>& technique );
-            std::shared_ptr<const RenderTechnique> getRenderTechnique() const;
-            std::shared_ptr<RenderTechnique> getRenderTechnique();
-
-            void setMesh( const std::shared_ptr<Mesh>& mesh );
-            std::shared_ptr<const Mesh> getMesh() const;
-            const std::shared_ptr<Mesh>& getMesh();
-
-            Core::Transform getTransform() const;
-            Core::Matrix4 getTransformAsMatrix() const;
-
-            Core::Aabb getAabb() const;
-            Core::Aabb getMeshAabb() const;
-
-            void setLocalTransform( const Core::Transform& transform );
-            void setLocalTransform( const Core::Matrix4& transform );
-            const Core::Transform& getLocalTransform() const;
-            const Core::Matrix4& getLocalTransformAsMatrix() const;
-
-            /// Basically just decreases lifetime counter.
-            /// If it goes to zero, then render object notifies the manager that it needs to be deleted.
-            /// Does nothing if lifetime is set to -1
-            void hasBeenRenderedOnce();
-            void hasExpired();
-            
-            virtual void render( const RenderParameters& lightParams, const RenderData& rdata, const ShaderProgram* shader);
-            virtual void render( const RenderParameters& lightParams, const RenderData& rdata, RenderTechnique::PassName passname = RenderTechnique::LIGHTING_OPAQUE );
-
-        private:
-            Core::Transform m_localTransform;
-
-            Component* m_component;
-            std::string m_name;
-
-            RenderObjectType m_type;
-            std::shared_ptr<RenderTechnique> m_renderTechnique;
-            std::shared_ptr<Mesh> m_mesh;
-
-            mutable std::mutex m_updateMutex;
-
-            int m_lifetime;
-
-            bool m_visible;
-            bool m_pickable;
-            bool m_xray;
-            bool m_transparent;
-            bool m_dirty;
-            bool m_hasLifetime;
-        };
-
-    } // namespace Engine
->>>>>>> 9a5d1c59
-} // namespace Ra
-
-#endif // RADIUMENGINE_RENDEROBJECT_HPP
+#ifndef RADIUMENGINE_RENDEROBJECT_HPP
+#define RADIUMENGINE_RENDEROBJECT_HPP
+
+#include <Engine/RaEngine.hpp>
+
+#include <memory>
+#include <mutex>
+#include <string>
+
+#include <Core/Index/IndexedObject.hpp>
+#include <Core/Math/LinearAlgebra.hpp>
+
+#include <Engine/Renderer/RenderObject/RenderObjectTypes.hpp>
+#include <Engine/Renderer/RenderTechnique/RenderTechnique.hpp>
+
+namespace Ra {
+namespace Engine {
+class Component;
+class Mesh;
+class Material;
+class RenderParameters;
+struct RenderData;
+} // namespace Engine
+} // namespace Ra
+
+namespace Ra {
+namespace Engine {
+
+// FIXME(Charly): Does this need a bit of cleanup ?
+class RA_ENGINE_API RenderObject final : public Core::IndexedObject {
+  public:
+    RA_CORE_ALIGNED_NEW
+
+    /// A -1 (or any other negative value) lifetime is considered infinite,
+    /// 0 is an "invalid value" (would mean the render object has to die immediatly),
+    /// hence it's considered as infinite,
+    /// any other positive value will be taken into account.
+    RenderObject( const std::string& name, Component* comp, const RenderObjectType& type,
+                  int lifetime = -1 );
+    ~RenderObject();
+
+    /// Sort of factory method to easily create a render object.
+    /// Use case example :
+    ///     std::string name = "MyRO";
+    ///     Component* comp;    // Retrieve the component the way you want.
+    ///                         // Since this method will often be used in a component,
+    ///                         // just use this pointer.
+    ///     RenderObjectType type = RenderObjectType::Fancy; // For example
+    ///     // Retrieve an already created configuration, or create one (see ShaderConfiguration
+    ///     docs). ShaderConfiguration config =
+    ///     ShaderConfigurationFactory::getConfiguration("MyConfig"); Material* mat = new Material;
+    ///     // Then configure your material...
+    ///     // createRenderObject can finally be called.
+    ///     RenderObject* ro = createRenderObject(name, component, type, config, material);
+    /// TODO : update the above documentation to match the new profile and use case ...
+    /*
+     static RenderObject* createRenderObject( const std::string& name, Component* comp,
+     const RenderObjectType& type, const std::shared_ptr<Mesh>& mesh,
+     const ShaderConfiguration& shaderConfig =
+     ShaderConfigurationFactory::getConfiguration("BlinnPhong"), const std::shared_ptr<Material>&
+     material = nullptr );
+     */
+    static RenderObject* createRenderObject(
+        const std::string& name, Component* comp, const RenderObjectType& type,
+        const std::shared_ptr<Mesh>& mesh,
+        const RenderTechnique& techniqueConfig = RenderTechnique::createDefaultRenderTechnique(),
+        const std::shared_ptr<Material>& material = nullptr );
+
+    // FIXME(Charly): Remove this
+    void updateGL();
+
+    //
+    // Getters and setters.
+    //
+    const std::string& getName() const;
+    const Component* getComponent() const;
+    Component* getComponent();
+
+    const RenderObjectType& getType() const;
+    void setType( const RenderObjectType& t );
+
+    void setVisible( bool visible );
+    void toggleVisible();
+    bool isVisible() const;
+
+    void setPickable( bool pickable );
+    void togglePickable();
+    bool isPickable() const;
+
+    void setXRay( bool xray );
+    void toggleXRay();
+    bool isXRay() const;
+
+    void setTransparent( bool transparent );
+    void toggleTransparent();
+    bool isTransparent() const;
+
+    bool isDirty() const;
+
+    void setRenderTechnique( const std::shared_ptr<RenderTechnique>& technique );
+    std::shared_ptr<const RenderTechnique> getRenderTechnique() const;
+    std::shared_ptr<RenderTechnique> getRenderTechnique();
+
+    void setMesh( const std::shared_ptr<Mesh>& mesh );
+    std::shared_ptr<const Mesh> getMesh() const;
+    const std::shared_ptr<Mesh>& getMesh();
+
+    Core::Transform getTransform() const;
+    Core::Matrix4 getTransformAsMatrix() const;
+
+    Core::Aabb getAabb() const;
+    Core::Aabb getMeshAabb() const;
+
+    void setLocalTransform( const Core::Transform& transform );
+    void setLocalTransform( const Core::Matrix4& transform );
+    const Core::Transform& getLocalTransform() const;
+    const Core::Matrix4& getLocalTransformAsMatrix() const;
+
+    /// Basically just decreases lifetime counter.
+    /// If it goes to zero, then render object notifies the manager that it needs to be deleted.
+    /// Does nothing if lifetime is set to -1
+    void hasBeenRenderedOnce();
+    void hasExpired();
+
+    // FIXME (Mathias) Find why this was added for shader and material refactor ...
+    virtual void render( const RenderParameters& lightParams, const RenderData& rdata, const ShaderProgram* shader);
+    virtual void render( const RenderParameters& lightParams, const RenderData& rdata,
+                         RenderTechnique::PassName passname = RenderTechnique::LIGHTING_OPAQUE );
+
+  private:
+    Core::Transform m_localTransform;
+
+    Component* m_component;
+    std::string m_name;
+
+    RenderObjectType m_type;
+    std::shared_ptr<RenderTechnique> m_renderTechnique;
+    std::shared_ptr<Mesh> m_mesh;
+
+    mutable std::mutex m_updateMutex;
+
+    int m_lifetime;
+
+    bool m_visible;
+    bool m_pickable;
+    bool m_xray;
+    bool m_transparent;
+    bool m_dirty;
+    bool m_hasLifetime;
+};
+
+} // namespace Engine
+} // namespace Ra
+
+#endif // RADIUMENGINE_RENDEROBJECT_HPP