--- conflicted
+++ resolved
@@ -11,10 +11,6 @@
 #include <QOpenGLWidget>
 #include <QOpenGLFunctions>
 
-<<<<<<< HEAD
-=======
-
->>>>>>> 015f217c
 namespace Ra { namespace Core   { struct KeyEvent;    } }
 namespace Ra { namespace Core   { struct MouseEvent;  } }
 namespace Ra { namespace Engine { class RadiumEngine; } }
