#ifndef RADIUMENGINE_GRID_HPP
#define RADIUMENGINE_GRID_HPP

#include <Eigen/Core>

#include <Core/CoreMacros.hpp>



#include <Core/Containers/Grid2_ref.hpp>

namespace Ra
{
    namespace Core
    {
        /// This class stores a D-dimensional grid of elements of arbitrary type.
        /// in a contiguous memory block. Elements are stored in column-major order.
        /// e.g. for a 3x3x3 array the element vector looks like
        ///  [A000, A100, A200, A010,... A222].
        /// Elements are accessible with a D-dimensional Vector, or linearly with
        /// iterators, thanks to the std-like interface provided.
        template <typename T, uint D>
        class RA_API Grid
        {

        public:
            // public types and constants.
            static const uint Dimension = D; /// Dimension of our grid
            typedef Eigen::Matrix<int, D, 1> IdxVector; /// A vector of the size of the grid along each dimension.

            // We use vector iterators.
            typedef typename std::vector<T>::iterator Iterator;
            typedef typename std::vector<T>::const_iterator ConstIterator;

        public:
            RA_CORE_ALIGNED_NEW

            // Construct a grid of a given size and fill it with the given value.
            Grid( const IdxVector& size = IdxVector::Zero(), const T& val = T() );
            // Construct a grid of a given size with values in ()-major format
            Grid( const IdxVector& size, const T* values );

            // Copy constructor and assignment operator.
            Grid( const Grid<T, D>& other ) = default;
            Grid& operator= ( const Grid<T, D>& other ) = default;

            /// Returns the number of elements stored.
            inline uint size() const;
            /// Returns the size vector (a D-dimensional vector with the size along each dimension).
            inline const IdxVector& sizeVector() const;
            /// Returns true if the grid is empty (i.e. if size() ==0).
            inline bool empty() const;
            /// Erases all data and makes the grid empty.
            inline void clear();

            /// Retunrs the D-dimensional index vector corresponding to the given iterator.
            inline IdxVector getIdxVector( const ConstIterator& it ) const;

            ///  Access an element with a D-dimensionnal index.
<<<<<<< HEAD
            inline const T& at ( const IdxVector& idx ) const;
            inline T& at ( const IdxVector& idx );
            inline const T& at ( int idx ) const;
            inline T& at ( int idx );
=======
            inline const T& at( const IdxVector& idx ) const;
            inline T& at( const IdxVector& idx );
>>>>>>> a36098d0

            /// Read only access to the underlying data.
            inline const T* data() const;
            inline T* data();

            // std::iterators-like interface
            inline Iterator begin();
            inline ConstIterator begin() const;
            inline ConstIterator cbegin() const ;

            inline Iterator end();
            inline ConstIterator end() const;
            inline ConstIterator cend() const;

        protected:
            /// Indicate the extends of the grid along each dimension.
            IdxVector m_size;
            /// Storage for the grid data.
            std::vector<T> m_data;

        };
    }
}

#include <Core/Containers/Grid.inl>

#endif //RADIUMENGINE_GRID_HPP
<|MERGE_RESOLUTION|>--- conflicted
+++ resolved
@@ -1,95 +1,88 @@
-#ifndef RADIUMENGINE_GRID_HPP
-#define RADIUMENGINE_GRID_HPP
-
-#include <Eigen/Core>
-
-#include <Core/CoreMacros.hpp>
-
-
-
-#include <Core/Containers/Grid2_ref.hpp>
-
-namespace Ra
-{
-    namespace Core
-    {
-        /// This class stores a D-dimensional grid of elements of arbitrary type.
-        /// in a contiguous memory block. Elements are stored in column-major order.
-        /// e.g. for a 3x3x3 array the element vector looks like
-        ///  [A000, A100, A200, A010,... A222].
-        /// Elements are accessible with a D-dimensional Vector, or linearly with
-        /// iterators, thanks to the std-like interface provided.
-        template <typename T, uint D>
-        class RA_API Grid
-        {
-
-        public:
-            // public types and constants.
-            static const uint Dimension = D; /// Dimension of our grid
-            typedef Eigen::Matrix<int, D, 1> IdxVector; /// A vector of the size of the grid along each dimension.
-
-            // We use vector iterators.
-            typedef typename std::vector<T>::iterator Iterator;
-            typedef typename std::vector<T>::const_iterator ConstIterator;
-
-        public:
-            RA_CORE_ALIGNED_NEW
-
-            // Construct a grid of a given size and fill it with the given value.
-            Grid( const IdxVector& size = IdxVector::Zero(), const T& val = T() );
-            // Construct a grid of a given size with values in ()-major format
-            Grid( const IdxVector& size, const T* values );
-
-            // Copy constructor and assignment operator.
-            Grid( const Grid<T, D>& other ) = default;
-            Grid& operator= ( const Grid<T, D>& other ) = default;
-
-            /// Returns the number of elements stored.
-            inline uint size() const;
-            /// Returns the size vector (a D-dimensional vector with the size along each dimension).
-            inline const IdxVector& sizeVector() const;
-            /// Returns true if the grid is empty (i.e. if size() ==0).
-            inline bool empty() const;
-            /// Erases all data and makes the grid empty.
-            inline void clear();
-
-            /// Retunrs the D-dimensional index vector corresponding to the given iterator.
-            inline IdxVector getIdxVector( const ConstIterator& it ) const;
-
-            ///  Access an element with a D-dimensionnal index.
-<<<<<<< HEAD
-            inline const T& at ( const IdxVector& idx ) const;
-            inline T& at ( const IdxVector& idx );
-            inline const T& at ( int idx ) const;
-            inline T& at ( int idx );
-=======
-            inline const T& at( const IdxVector& idx ) const;
-            inline T& at( const IdxVector& idx );
->>>>>>> a36098d0
-
-            /// Read only access to the underlying data.
-            inline const T* data() const;
-            inline T* data();
-
-            // std::iterators-like interface
-            inline Iterator begin();
-            inline ConstIterator begin() const;
-            inline ConstIterator cbegin() const ;
-
-            inline Iterator end();
-            inline ConstIterator end() const;
-            inline ConstIterator cend() const;
-
-        protected:
-            /// Indicate the extends of the grid along each dimension.
-            IdxVector m_size;
-            /// Storage for the grid data.
-            std::vector<T> m_data;
-
-        };
-    }
-}
-
-#include <Core/Containers/Grid.inl>
-
-#endif //RADIUMENGINE_GRID_HPP
+#ifndef RADIUMENGINE_GRID_HPP
+#define RADIUMENGINE_GRID_HPP
+
+#include <Eigen/Core>
+
+#include <Core/CoreMacros.hpp>
+
+#include <Core/Containers/Grid2_ref.hpp>
+
+namespace Ra
+{
+    namespace Core
+    {
+        /// This class stores a D-dimensional grid of elements of arbitrary type.
+        /// in a contiguous memory block. Elements are stored in column-major order.
+        /// e.g. for a 3x3x3 array the element vector looks like
+        ///  [A000, A100, A200, A010,... A222].
+        /// Elements are accessible with a D-dimensional Vector, or linearly with
+        /// iterators, thanks to the std-like interface provided.
+        template <typename T, uint D>
+        class RA_API Grid
+        {
+
+        public:
+            // public types and constants.
+            static const uint Dimension = D; /// Dimension of our grid
+            typedef Eigen::Matrix<int, D, 1> IdxVector; /// A vector of the size of the grid along each dimension.
+
+            // We use vector iterators.
+            typedef typename std::vector<T>::iterator Iterator;
+            typedef typename std::vector<T>::const_iterator ConstIterator;
+
+        public:
+            RA_CORE_ALIGNED_NEW
+
+            // Construct a grid of a given size and fill it with the given value.
+            Grid( const IdxVector& size = IdxVector::Zero(), const T& val = T() );
+            // Construct a grid of a given size with values in ()-major format
+            Grid( const IdxVector& size, const T* values );
+
+            // Copy constructor and assignment operator.
+            Grid( const Grid<T, D>& other ) = default;
+            Grid& operator= ( const Grid<T, D>& other ) = default;
+
+            /// Returns the number of elements stored.
+            inline uint size() const;
+            /// Returns the size vector (a D-dimensional vector with the size along each dimension).
+            inline const IdxVector& sizeVector() const;
+            /// Returns true if the grid is empty (i.e. if size() ==0).
+            inline bool empty() const;
+            /// Erases all data and makes the grid empty.
+            inline void clear();
+
+            /// Retunrs the D-dimensional index vector corresponding to the given iterator.
+            inline IdxVector getIdxVector( const ConstIterator& it ) const;
+
+            ///  Access an element with a D-dimensionnal index.
+            inline const T& at ( const IdxVector& idx ) const;
+            inline T& at ( const IdxVector& idx );
+            inline const T& at ( int idx ) const;
+            inline T& at ( int idx );
+
+            /// Read only access to the underlying data.
+            inline const T* data() const;
+            inline T* data();
+
+            // std::iterators-like interface
+            inline Iterator begin();
+            inline ConstIterator begin() const;
+            inline ConstIterator cbegin() const ;
+
+            inline Iterator end();
+            inline ConstIterator end() const;
+            inline ConstIterator cend() const;
+
+        protected:
+            /// Indicate the extends of the grid along each dimension.
+            IdxVector m_size;
+            /// Storage for the grid data.
+            std::vector<T> m_data;
+
+        };
+    }
+}
+
+#include <Core/Containers/Grid.inl>
+
+#endif //RADIUMENGINE_GRID_HPP